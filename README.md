--- conflicted
+++ resolved
@@ -83,17 +83,7 @@
 $ yarn global add @awslabs/cdk8s-cli
 ```
 
-<<<<<<< HEAD
-### Create a New Project
-=======
-To update the CLI to the latest version, run:
-
-```shell
-$ yarn global upgrade -L @awslabs/cdk8s-cli
-```
-
 ### New Project
->>>>>>> 8f5cd84d
 
 Now, we'll use the `cdk8s init` command to create a new TypeScript cdk8s app:
 
@@ -280,11 +270,7 @@
 $ kubectl apply -f dist/hello.k8s.yaml
 ```
 
-<<<<<<< HEAD
-## Custom Constructs
-=======
 ### Constructs
->>>>>>> 8f5cd84d
 
 Constructs are the basic building block of cdk8s. They are the instrument that
 enables composition and creation of higher-level abstractions through normal
@@ -424,19 +410,6 @@
 that runs the `paulbouwer/hello-kubernetes` image and one with an installation
 of [ghost](https://hub.docker.com/_/ghost/).
 
-<<<<<<< HEAD
-## API Reference
-
-#### Testing
-
-cdk8s bundles a set of test utilities under the `Testing` class:
-
-* `Testing.app()` returns an `App` object bound to a temporary output directory.
-* `Testing.synth(chart)` returns the Kubernetes manifest synthesized from a
-  chart.
-
-=======
->>>>>>> 8f5cd84d
 ## Examples
 
 - [Podinfo](./examples/podinfo/examples/app-example.ts) - an example of
