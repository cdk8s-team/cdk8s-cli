--- conflicted
+++ resolved
@@ -9,10 +9,7 @@
 import * as fs from 'fs-extra';
 import * as yaml from 'yaml';
 import { ImportSpec, ValidationConfig } from './config';
-<<<<<<< HEAD
-=======
 import { matchCrdsDevUrl } from './import/crds-dev';
->>>>>>> 2e1b1644
 import { PluginManager } from './plugins/_manager';
 import { ValidationPlugin, ValidationContext, ValidationReport, Validation } from './plugins/validation';
 import { SafeReviver } from './reviver';
@@ -265,11 +262,7 @@
 }
 
 export function parseImports(spec: string): ImportSpec {
-<<<<<<< HEAD
-  const splitImport = spec.split(':=');
-=======
   const splitImport = spec.split(PREFIX_DELIM);
->>>>>>> 2e1b1644
 
   // k8s@x.y.z
   // crd.yaml
@@ -290,8 +283,6 @@
   }
 
   throw new Error('Unable to parse import specification. Syntax is [NAME:=]SPEC');
-<<<<<<< HEAD
-=======
 }
 
 export function hashAndEncode(input: string, algorithm: string = 'sha256', encoding: BinaryToTextEncoding = 'hex'): string {
@@ -336,5 +327,4 @@
 
 export function crdsArePresent(imprts: string[] | undefined): boolean {
   return (imprts ?? []).some(imprt => !isK8sImport(imprt));
->>>>>>> 2e1b1644
 }