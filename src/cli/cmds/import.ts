import * as yargs from 'yargs';
<<<<<<< HEAD
import { ImportSpec, readConfigSync } from '../../config';
import { importDispatch } from '../../import/dispatch';
=======
import { readConfigSync, ImportSpec } from '../../config';
import { PREFIX_DELIM, importDispatch } from '../../import/dispatch';
>>>>>>> 11ae2ceb
import { DEFAULT_API_VERSION } from '../../import/k8s';
import { parseImports } from '../../util';

const config = readConfigSync();

const DEFAULT_OUTDIR = 'imports';
const LANGUAGES = ['typescript', 'python', 'java', 'go'];

class Command implements yargs.CommandModule {
  public readonly command = 'import [SPEC]';
  public readonly describe = 'Imports API objects to your app by generating constructs.';
  public readonly aliases = ['gen', 'import', 'generate'];

  public readonly builder = (args: yargs.Argv) => args
    .positional('SPEC', { default: config.imports, desc: 'import spec with the syntax [NAME:=]SPEC where NAME is an optional module name and supported SPEC are: k8s, crd.yaml, https://domain/crd.yaml, github:account/repo[@VERSION]).', array: true })
    .example('cdk8s import k8s', `Imports Kubernetes API objects to imports/k8s.ts. Defaults to ${DEFAULT_API_VERSION}`)
    .example('cdk8s import k8s --no-class-prefix', 'Imports Kubernetes API objects without the "Kube" prefix')
    .example('cdk8s import k8s@1.13.0', 'Imports a specific version of the Kubernetes API')
    .example('cdk8s import jenkins.io_jenkins_crd.yaml', 'Imports constructs for the Jenkins custom resource definition from a file')
    .example('cdk8s import mattermost:=mattermost_crd.yaml', 'Imports constructs for the mattermost cluster custom resource definition using a custom module name')
    .example('cdk8s import github:crossplane/crossplane@0.14.0', 'Imports constructs for a GitHub repo using doc.crds.dev')

    .option('save', { type: 'boolean', required: false, default: true, desc: "Dont save the import URL in the 'imports' section of the cdk8s.yaml configuration file.", alias: 's' })
    .option('output', { default: DEFAULT_OUTDIR, type: 'string', desc: 'Output directory', alias: 'o' })
    .option('exclude', { type: 'array', desc: 'Do not import types that match these regular expressions. They will be represented as the "any" type (only for "k8s")' })
    .option('class-prefix', { type: 'string', desc: 'A prefix to add to all generated class names. By default, this is "Kube" for "k8s" imports and disabled for CRD imports. Use --no-class-prefix to disable. Must be PascalCase' })
    .option('language', { default: config.language, demand: true, type: 'string', desc: 'Output programming language', alias: 'l', choices: LANGUAGES });

  public async handler(argv: any) {
    const classNamePrefix = argv.classPrefix === false ? '' : argv.classPrefix;
    const imports: string[] = Array.isArray(argv.spec) ? argv.spec : [argv.spec];
    const specs: ImportSpec[] = imports.filter(spec => spec != null).map(parseImports);

    await importDispatch(specs, argv, {
      outdir: argv.output,
      targetLanguage: argv.language,
      classNamePrefix,
      save: argv.save,
    });
  }
}

<<<<<<< HEAD
=======
function parseImports(spec: string): ImportSpec {
  const splitImport = spec.split(PREFIX_DELIM);

  // k8s@x.y.z
  // crd.yaml
  // url.com/crd.yaml
  if (splitImport.length === 1) {
    return {
      source: spec,
    };
  }

  // crd=crd.yaml
  // crd=url.com/crd.yaml
  if (splitImport.length === 2) {
    return {
      moduleNamePrefix: splitImport[0],
      source: splitImport[1],
    };
  }

  throw new Error('Unable to parse import specification. Syntax is [NAME:=]SPEC');
}

>>>>>>> 11ae2ceb
module.exports = new Command();<|MERGE_RESOLUTION|>--- conflicted
+++ resolved
@@ -1,11 +1,6 @@
 import * as yargs from 'yargs';
-<<<<<<< HEAD
-import { ImportSpec, readConfigSync } from '../../config';
-import { importDispatch } from '../../import/dispatch';
-=======
 import { readConfigSync, ImportSpec } from '../../config';
 import { PREFIX_DELIM, importDispatch } from '../../import/dispatch';
->>>>>>> 11ae2ceb
 import { DEFAULT_API_VERSION } from '../../import/k8s';
 import { parseImports } from '../../util';
 
@@ -48,8 +43,6 @@
   }
 }
 
-<<<<<<< HEAD
-=======
 function parseImports(spec: string): ImportSpec {
   const splitImport = spec.split(PREFIX_DELIM);
 
@@ -74,5 +67,4 @@
   throw new Error('Unable to parse import specification. Syntax is [NAME:=]SPEC');
 }
 
->>>>>>> 11ae2ceb
 module.exports = new Command();