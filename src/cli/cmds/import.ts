import * as yargs from 'yargs';
import { readConfigSync, ImportSpec } from '../../config';
import { PREFIX_DELIM, importDispatch } from '../../import/dispatch';
import { DEFAULT_API_VERSION } from '../../import/k8s';
import { parseImports } from '../../util';

const config = readConfigSync();

const DEFAULT_OUTDIR = 'imports';
const LANGUAGES = ['typescript', 'python', 'java', 'go'];

class Command implements yargs.CommandModule {
  public readonly command = 'import [SPEC]';
  public readonly describe = 'Imports API objects to your app by generating constructs.';
  public readonly aliases = ['gen', 'import', 'generate'];

  public readonly builder = (args: yargs.Argv) => args
    .positional('SPEC', { default: config.imports, desc: 'import spec with the syntax [NAME:=]SPEC where NAME is an optional module name and supported SPEC are: k8s, crd.yaml, https://domain/crd.yaml, github:account/repo[@VERSION]).', array: true })
    .example('cdk8s import k8s', `Imports Kubernetes API objects to imports/k8s.ts. Defaults to ${DEFAULT_API_VERSION}`)
    .example('cdk8s import k8s --no-class-prefix', 'Imports Kubernetes API objects without the "Kube" prefix')
    .example('cdk8s import k8s@1.13.0', 'Imports a specific version of the Kubernetes API')
    .example('cdk8s import jenkins.io_jenkins_crd.yaml', 'Imports constructs for the Jenkins custom resource definition from a file')
    .example('cdk8s import mattermost:=mattermost_crd.yaml', 'Imports constructs for the mattermost cluster custom resource definition using a custom module name')
    .example('cdk8s import github:crossplane/crossplane@0.14.0', 'Imports constructs for a GitHub repo using doc.crds.dev')
    .example('cdk8s import helm:https://charts.bitnami.com/bitnami/mysql@9.10.10', 'Imports the specified version of helm chart')

    .option('save', { type: 'boolean', required: false, default: true, desc: "Dont save the import URL in the 'imports' section of the cdk8s.yaml configuration file.", alias: 's' })
    .option('output', { default: DEFAULT_OUTDIR, type: 'string', desc: 'Output directory', alias: 'o' })
    .option('exclude', { type: 'array', desc: 'Do not import types that match these regular expressions. They will be represented as the "any" type (only for "k8s")' })
    .option('class-prefix', { type: 'string', desc: 'A prefix to add to all generated class names. By default, this is "Kube" for "k8s" imports and disabled for CRD imports. Use --no-class-prefix to disable. Must be PascalCase' })
    .option('language', { default: config.language, demand: true, type: 'string', desc: 'Output programming language', alias: 'l', choices: LANGUAGES });

  public async handler(argv: any) {
    const classNamePrefix = argv.classPrefix === false ? '' : argv.classPrefix;
    const imports: string[] = Array.isArray(argv.spec) ? argv.spec : [argv.spec];
    const specs: ImportSpec[] = imports.filter(spec => spec != null).map(parseImports);

    await importDispatch(specs, argv, {
      outdir: argv.output,
      targetLanguage: argv.language,
      classNamePrefix,
      save: argv.save,
    });
  }
}

<<<<<<< HEAD
=======
function parseImports(spec: string): ImportSpec {
  const splitImport = spec.split(PREFIX_DELIM);

  // k8s@x.y.z
  // crd.yaml
  // url.com/crd.yaml
  if (splitImport.length === 1) {
    return {
      source: spec,
    };
  }

  // crd=crd.yaml
  // crd=url.com/crd.yaml
  if (splitImport.length === 2) {
    return {
      moduleNamePrefix: splitImport[0],
      source: splitImport[1],
    };
  }

  throw new Error('Unable to parse import specification. Syntax is [NAME:=]SPEC');
}

>>>>>>> 065cb9b4
module.exports = new Command();<|MERGE_RESOLUTION|>--- conflicted
+++ resolved
@@ -1,6 +1,6 @@
 import * as yargs from 'yargs';
 import { readConfigSync, ImportSpec } from '../../config';
-import { PREFIX_DELIM, importDispatch } from '../../import/dispatch';
+import { importDispatch } from '../../import/dispatch';
 import { DEFAULT_API_VERSION } from '../../import/k8s';
 import { parseImports } from '../../util';
 
@@ -44,31 +44,4 @@
   }
 }
 
-<<<<<<< HEAD
-=======
-function parseImports(spec: string): ImportSpec {
-  const splitImport = spec.split(PREFIX_DELIM);
-
-  // k8s@x.y.z
-  // crd.yaml
-  // url.com/crd.yaml
-  if (splitImport.length === 1) {
-    return {
-      source: spec,
-    };
-  }
-
-  // crd=crd.yaml
-  // crd=url.com/crd.yaml
-  if (splitImport.length === 2) {
-    return {
-      moduleNamePrefix: splitImport[0],
-      source: splitImport[1],
-    };
-  }
-
-  throw new Error('Unable to parse import specification. Syntax is [NAME:=]SPEC');
-}
-
->>>>>>> 065cb9b4
 module.exports = new Command();