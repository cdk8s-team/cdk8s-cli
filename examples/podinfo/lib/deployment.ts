import { Construct } from '@aws-cdk/core';
<<<<<<< HEAD
import { ApiObject } from '../../../lib';
import { Deployment as DeploymentObject, IntOrString, Affinity, Container } from '../../../.gen/apps-deployment-v1';
=======
import { DeploymentObject as DeploymentObject, ApiObject } from '@awslabs/cdk8s';
>>>>>>> 327471e8
import { Autoscaler, AutoscalingOptions } from './autoscaler';
import { ISelector } from './service';

export interface DeploymentOptions {
  /**
   * node/pod affinities
   */
  readonly affinity?: Affinity;

  /**
   * Node labels for pod assignment
   */
  readonly nodeSelector?: any;

  /**
   * Desired number of pods
   * 
   * Cannot be specified if auto-scaling is enabled.
   * 
   * @default 2
   */
  readonly replicaCount?: number;

  /**
   * Indicates whether to enable pod autoscaling.
   * 
   * @default - false unless `autoScalingOptions` is set
   */
  readonly autoScaling?: boolean;

  /**
   * Options for autoscaling. If this is used without speci
   * @default - see default autoscaler options
   */
  readonly autoScalingOptions?: AutoscalingOptions;

  /**
   * The name of the service account to use.
   * 
   * If a name is provided, the specified account will be used. Otherwise, an account will be
   * automatically created.
   * 
   * @default - a service account will automatically be created.
   */
  readonly serviceAccount?: string;

  /**
   * Labels to add to the deployment and to all pods in the deployment.
   */
  readonly labels?: { [key: string]: any };

  /**
   * Containers to add to this deployment. You can add additional containers through `addContaienr`.
   */
  readonly containers?: Container[];
}

export class Deployment extends Construct implements ISelector {
  private readonly containers = new Array<Container>();
  private readonly volumes = new Array<{ name: string, emptyDir: {} }>();
  private readonly annotations: { [key: string]: any } = { };

  /**
   * A list of labels that can be used to select the pods in this deployment.
   */
  public readonly selector: { [key: string]: any };

  constructor(scope: Construct, ns: string, options: DeploymentOptions = { }) {
    super(scope, ns);

    let autoScaling = options.autoScaling === undefined ? false : options.autoScaling;

    if (!autoScaling && options.autoScalingOptions) {
      autoScaling = true;
    }

    if (autoScaling && options.replicaCount !== undefined) {
      throw new Error('Cannot specify "replicaCount" when auto-scaling is enabled');
    }

    //
    // labels

    this.selector = { 
      deploymentId: this.node.uniqueId,
      ...options.labels
    };

    //
    // deployment

    const deployment = new DeploymentObject(this, 'Deployment', {
      metadata: {
        labels: options.labels
      },
      spec: {
        replicas: !autoScaling ? options.replicaCount : undefined,
        strategy: {
          type: 'RollingUpdate',
          rollingUpdate: { maxUnavailable: IntOrString.fromNumber(1) }
        },
        selector: {
          matchLabels: this.selector
        },
        template: {
          metadata: {
            labels: this.selector,
            annotations: this.annotations
          },
          spec: {
            terminationGracePeriodSeconds: 30,
            serviceAccountName: this.getCreateServiceAccount(options.serviceAccount, options.labels),
            containers: this.containers,
            nodeSelector: options.nodeSelector,
            affinity: options.affinity,
            volumes: this.volumes
          },
        }
      }
    });

    if (autoScaling) {
      new Autoscaler(this, 'autoscaler', {
        target: deployment,
        ...options.autoScalingOptions
      });
    }

    if (options.containers) {
      for (const c of options.containers) {
        this.addContainer(c);
      }
    }
  }

  public addContainer(container: Container) {
    this.containers.push(container);

    for (const mount of container.volumeMounts || []) {
      this.volumes.push({
        name: mount.name,
        emptyDir: {}
      });
    }
  }

  public addAnnotation(key: string, value: any) {
    this.annotations[key] = value;
  }

  private getCreateServiceAccount(serviceAccount: string | undefined, labels: any) {
    if (serviceAccount) {
      return serviceAccount;
    }

    const obj = new ApiObject(this, 'ServiceAccount', {
      apiVersion: 'v1',
      kind: 'ServiceAccount',
      metadata: {
        labels: labels
      }
    });

    return obj.name;
  }
}

export enum ImagePullPolicy {
  IF_NOT_PRESENT = 'IfNotPresent',
  NEVER = 'Never'
}<|MERGE_RESOLUTION|>--- conflicted
+++ resolved
@@ -1,10 +1,6 @@
 import { Construct } from '@aws-cdk/core';
-<<<<<<< HEAD
-import { ApiObject } from '../../../lib';
-import { Deployment as DeploymentObject, IntOrString, Affinity, Container } from '../../../.gen/apps-deployment-v1';
-=======
-import { DeploymentObject as DeploymentObject, ApiObject } from '@awslabs/cdk8s';
->>>>>>> 327471e8
+import { ApiObject } from '@awslabs/cdk8s';
+import { Deployment as DeploymentObject, IntOrString, Affinity, Container } from '../../.gen/apps-deployment-v1';
 import { Autoscaler, AutoscalingOptions } from './autoscaler';
 import { ISelector } from './service';
 
