import { Construct } from '@aws-cdk/core';
<<<<<<< HEAD
import { Ingress as IngressApiObject, IngressRule, IntOrString } from '../../../.gen/extensions-ingress-v1beta1';
=======
import { IngressObject as IngressApiObject } from '@awslabs/cdk8s';
>>>>>>> 327471e8

export interface IngressTls {
  readonly hosts?: string[];
  readonly secretName?: string;
}

export interface IngressBackend {
  readonly servicePort: string;
  readonly serviceName: string;
}

export interface IngressOptions {
  /**
   * Ingress annotations
   */
  readonly annotations?: { [key: string]: any };

  /**
   * Ingress TLS configuration
   */
  readonly tls?: IngressTls[];

  /**
   * Ingress accepted hostnames
   */
  readonly hosts?: string[]

  /**
   * @default "/*"
   */
  readonly path?: string;
}

export interface IngressProps extends IngressOptions {
  /**
   * The backend for ingress controller.
   */
  readonly backend: IngressBackend;
}

export class Ingress extends Construct {
  constructor(scope: Construct, id: string, options: IngressProps) {
    super(scope, id);

    const tls = options.tls || [];
    const hosts = options.hosts || [];
    const ingressPath = options.path || '/*';

    const defaultRule: IngressRule = {
      http: {
        paths: [
          {
            path: ingressPath,
            backend: {
              serviceName: options.backend.serviceName,
              servicePort: IntOrString.fromString(options.backend.servicePort)
            }
          }
        ]
      }
    };

    new IngressApiObject(this, 'Default', {
      metadata: {
        annotations: options.annotations
      },
      spec: {
        tls: tls.map((o: IngressTls) => ({ hosts: o.hosts, secretName: o.secretName })),
        rules: hosts.length > 0 
          ? hosts.map(host => ({ host, ...defaultRule })) 
          : [ defaultRule ]
      }
    });
  }
}<|MERGE_RESOLUTION|>--- conflicted
+++ resolved
@@ -1,9 +1,5 @@
 import { Construct } from '@aws-cdk/core';
-<<<<<<< HEAD
-import { Ingress as IngressApiObject, IngressRule, IntOrString } from '../../../.gen/extensions-ingress-v1beta1';
-=======
-import { IngressObject as IngressApiObject } from '@awslabs/cdk8s';
->>>>>>> 327471e8
+import { Ingress as IngressApiObject, IngressRule, IntOrString } from '../../.gen/extensions-ingress-v1beta1';
 
 export interface IngressTls {
   readonly hosts?: string[];
