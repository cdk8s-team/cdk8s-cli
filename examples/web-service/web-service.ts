import { Construct } from '@aws-cdk/core';
<<<<<<< HEAD
import { Service, IntOrString } from '../.././.gen/service-v1';
import { Deployment } from '../../.gen/apps-deployment-v1';
=======
import { ServiceObject, DeploymentObject } from '@awslabs/cdk8s';
>>>>>>> 327471e8

export interface WebServiceOptions {
  /** The Docker image to use for this service. */
  readonly image: string; // docker image to use for this service

  /**
   * Number of replicas.
   * @default 1
   */
  readonly replicas?: number;

  /**
   * External port.
   * @default 80
   */
  readonly port?: number;

  /**
   * Internal port.
   * @default 8080
   */
  readonly containerPort?: number;
}

export class WebService extends Construct {
  constructor(scope: Construct, ns: string, options: WebServiceOptions) {
    super(scope, ns);

    const port = options.port || 80;
    const containerPort = options.containerPort || 8080;
    const label = { app: this.node.uniqueId };

    new Service(this, 'service', {
      spec: {
        type: 'LoadBalancer',
        ports: [ { port, targetPort: IntOrString.fromNumber(containerPort) } ],
        selector: label
      }
    });

    new Deployment(this, 'deployment', {
      spec: {
        replicas: 1,
        selector: {
          matchLabels: label
        },
        template: {
          metadata: { labels: label },
          spec: {
            containers: [
              {
                name: 'web',
                image: options.image,
                ports: [ { containerPort } ]
              }
            ]
          }
        }  
      }
    });
  }
}<|MERGE_RESOLUTION|>--- conflicted
+++ resolved
@@ -1,10 +1,6 @@
 import { Construct } from '@aws-cdk/core';
-<<<<<<< HEAD
-import { Service, IntOrString } from '../.././.gen/service-v1';
-import { Deployment } from '../../.gen/apps-deployment-v1';
-=======
-import { ServiceObject, DeploymentObject } from '@awslabs/cdk8s';
->>>>>>> 327471e8
+import { Service, IntOrString } from '.././.gen/service-v1';
+import { Deployment } from '../.gen/apps-deployment-v1';
 
 export interface WebServiceOptions {
   /** The Docker image to use for this service. */
